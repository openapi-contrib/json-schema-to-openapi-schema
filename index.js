const schemaWalker = require('@cloudflare/json-schema-walker');

function InvalidTypeError(message) {
	this.name = 'InvalidTypeError';
	this.message = message;
}

InvalidTypeError.prototype = new Error();

function convert(schema, options = {}) {
	const { cloneSchema = true } = options;

	if (cloneSchema) {
		schema = JSON.parse(JSON.stringify(schema));
	}

	const vocab = schemaWalker.getVocabulary(schema, schemaWalker.vocabularies.DRAFT_04);
	schemaWalker.schemaWalk(schema, convertSchema, null, vocab);
	return schema;
}

function stripIllegalKeywords(schema) {
	delete schema['$schema'];
	delete schema['$id'];
	delete schema['id'];
	return schema;
}

function convertSchema(schema, path, parent, parentPath) {
	schema = stripIllegalKeywords(schema);
	schema = convertTypes(schema);
	schema = rewriteConst(schema);
	schema = convertDependencies(schema);
	schema = rewriteIfThenElse(schema);
	schema = rewriteExclusiveMinMax(schema);

	if (typeof schema['patternProperties'] === 'object') {
		schema = convertPatternProperties(schema);
	}

	if (schema.type === 'array' && typeof schema.items === 'undefined') {
		schema.items = {};
	}

	return schema;
}

function validateType(type) {
	const validTypes = ['null', 'boolean', 'object', 'array', 'number', 'string', 'integer'];
	const types = Array.isArray(type) ? type : [type];
	types.forEach(type => {
		if (validTypes.indexOf(type) < 0 && type !== undefined)
			throw new InvalidTypeError('Type "' + type + '" is not a valid type');
	});
}

function convertDependencies(schema) {
	const deps = schema.dependencies;
	if (typeof deps !== 'object') {
		return schema;
	}

	// Turns the dependencies keyword into an allOf of oneOf's
	// "dependencies": {
	// 		"post-office-box": ["street-address"]
	// },
	//
	// becomes
	//
	// "allOf": [
	// 	{
	// 		"oneOf": [
	// 			{"not": {"required": ["post-office-box"]}},
	// 			{"required": ["post-office-box", "street-address"]}
	// 		]
	// 	}
	//

	delete schema['dependencies'];
	if (!Array.isArray(schema.allOf)) {
		schema.allOf = [];
	}

	for (const key in deps) {
		const foo = {
			'oneOf': [
				{
					'not': {
						'required': [key]
					}
				},
				{
					'required': [].concat(key, deps[key])
				}
			]
		};
		schema.allOf.push(foo);
	}
	return schema;
}

function convertTypes(schema) {
	if (schema.type === undefined) {
		return schema;
	}

	validateType(schema.type);

	if (Array.isArray(schema.type)) {

		if (schema.type.length > 2 || !schema.type.includes('null')) {
			throw new Error('Type of ' + schema.type.join(',') + ' is too confusing for OpenAPI to understand. Found in ' + JSON.stringify(schema));
		}

		switch (schema.type.length) {
			case 0:
				delete schema.type;
				break;

			case 1:
				if (schema.type === 'null') {
					schema.nullable = true;
				}
				else {
					schema.type = schema.type[0];
				}
				break;

			default:
				schema.type = schema.type.find(type => type !== 'null');
				schema.nullable = true;
		}
	}
	else if (schema.type === 'null') {
		delete schema.type;
		schema.nullable = true;
	}

	return schema;
}

// "patternProperties did not make it into OpenAPI v3.0"
// https://github.com/OAI/OpenAPI-Specification/issues/687
function convertPatternProperties(schema) {
	schema['x-patternProperties'] = schema['patternProperties'];
	delete schema['patternProperties'];
	if (typeof schema.additionalProperties === 'undefined') schema.additionalProperties = true;
	return schema;
}

<<<<<<< HEAD
function rewriteIfThenElse(schema) {
/* @handrews https://github.com/OAI/OpenAPI-Specification/pull/1766#issuecomment-442652805
if and the *Of keywords

There is a really easy solution for implementations, which is that

if: X, then: Y, else: Z

is equivalent to

oneOf: [allOf: [X, Y], allOf: [not: X, Z]]
*/
	if (schema.if && schema.then) {
		schema.oneOf = [ { allOf: [ schema.if, schema.then ] },
				 { allOf: [ { not: schema.if }, schema.else ] } ];
		delete schema.if;
		delete schema.then;
		delete schema.else;
  }
	return schema;
}

function rewriteExclusiveMinMax(schema) {
	if (typeof schema.exclusiveMaximum === 'number') {
		schema.maximum = schema.exclusiveMaximum;
		schema.exclusiveMaximum = true;
	}
	if (typeof schema.exclusiveMinimum === 'number') {
		schema.minimum = schema.exclusiveMinimum;
		schema.exclusiveMinimum = true;
=======
function rewriteConst(schema) {
	if (schema.const) {
		schema.enum = [ schema.const ];
		delete schema.const;
>>>>>>> edb6918c
	}
	return schema;
}

module.exports = convert;
<|MERGE_RESOLUTION|>--- conflicted
+++ resolved
@@ -148,7 +148,14 @@
 	return schema;
 }
 
-<<<<<<< HEAD
+function rewriteConst(schema) {
+	if (schema.const) {
+		schema.enum = [ schema.const ];
+		delete schema.const;
+	}
+	return schema;
+}
+
 function rewriteIfThenElse(schema) {
 /* @handrews https://github.com/OAI/OpenAPI-Specification/pull/1766#issuecomment-442652805
 if and the *Of keywords
@@ -179,12 +186,6 @@
 	if (typeof schema.exclusiveMinimum === 'number') {
 		schema.minimum = schema.exclusiveMinimum;
 		schema.exclusiveMinimum = true;
-=======
-function rewriteConst(schema) {
-	if (schema.const) {
-		schema.enum = [ schema.const ];
-		delete schema.const;
->>>>>>> edb6918c
 	}
 	return schema;
 }
