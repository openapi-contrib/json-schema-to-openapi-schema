--- conflicted
+++ resolved
@@ -30,11 +30,8 @@
 	schema = stripIllegalKeywords(schema);
 	schema = convertTypes(schema);
 	schema = convertDependencies(schema);
-<<<<<<< HEAD
 	schema = rewriteIfThenElse(schema);
-=======
 	schema = rewriteExclusiveMinMax(schema);
->>>>>>> 974538dd
 
 	if (typeof schema['patternProperties'] === 'object') {
 		schema = convertPatternProperties(schema);
@@ -149,7 +146,6 @@
 	return schema;
 }
 
-<<<<<<< HEAD
 function rewriteIfThenElse(schema) {
 /* @handrews https://github.com/OAI/OpenAPI-Specification/pull/1766#issuecomment-442652805
 if and the *Of keywords
@@ -168,7 +164,10 @@
 		delete schema.if;
 		delete schema.then;
 		delete schema.else;
-=======
+  }
+	return schema;
+}
+
 function rewriteExclusiveMinMax(schema) {
 	if (typeof schema.exclusiveMaximum === 'number') {
 		schema.maximum = schema.exclusiveMaximum;
@@ -177,13 +176,8 @@
 	if (typeof schema.exclusiveMinimum === 'number') {
 		schema.minimum = schema.exclusiveMinimum;
 		schema.exclusiveMinimum = true;
->>>>>>> 974538dd
 	}
 	return schema;
 }
 
-<<<<<<< HEAD
 module.exports = convert;
-=======
-module.exports = convert;
->>>>>>> 974538dd
